import argparse
import json
import logging
import os
import platform
import sys
import uuid
from concurrent.futures import ThreadPoolExecutor, as_completed
from dataclasses import asdict, dataclass, field
from datetime import datetime
from pathlib import Path
import pathlib
from typing import Dict, List, Optional, Type, Union

from langchain.docstore.document import Document
from langchain.text_splitter import RecursiveCharacterTextSplitter
from langchain.vectorstores import Chroma
from langchain_community.retrievers import BM25Retriever
from langchain_core.embeddings import Embeddings
from langchain_core.language_models import BaseChatModel
from langchain_core.vectorstores import VectorStore
from sqlalchemy import create_engine
from tqdm import tqdm

from evaluate import evaluate
from loaders.directory_loader.directory_loader import DirectoryLoader
from loaders.email_loader.email_client import EmailClient
from loaders.email_loader.email_loader import DEFAULT_CHUNK_OVERLAP, DEFAULT_CHUNK_SIZE, EmailLoader
from loaders.email_loader.email_search_options import EmailSearchOptions
from loaders.vector_store_loader.vector_store_loader import load_vector_store
from pipelines.rag_pipelines import LangChainRAGPipeline
from retrievers.multi_vector_retriever import MultiVectorRetrieverMode
from settings import (DEFAULT_CONTENT_COLUMN_NAME,
                      DEFAULT_DATASET_DESCRIPTION, DEFAULT_EMBEDDINGS, DEFAULT_EVALUATION_PROMPT_TEMPLATE,
                      DEFAULT_LLM, DEFAULT_POOL_RECYCLE, DEFAULT_TEST_TABLE_NAME, DEFAUlT_VECTOR_STORE,
<<<<<<< HEAD
                      InputDataType, RetrieverType, ReRankerType)
=======
                      InputDataType, RetrieverType)
>>>>>>> 491781a4
from utils import VectorStoreOperator, documents_to_df
from visualize.visualize import visualize_evaluation_metrics

_DEFAULT_ID_KEY = "doc_id"
_SPLIT_DOCS = False
MAX_WORKERS = 5  # Adjust based on your system's capabilities

logging.basicConfig(level=logging.INFO, format='%(asctime)s - %(levelname)s - %(message)s')
logger = logging.getLogger(__name__)


def create_vector_store_and_operator(documents: List[Document], vector_store_class: Type[VectorStore],
                                     embeddings_model: Embeddings = DEFAULT_EMBEDDINGS) -> VectorStoreOperator:
    logger.info(f'Creating vector store with {len(documents)} documents')

    # Remove duplicate documents
    unique_docs = []
    seen_texts = set()
    for doc in documents:
        if doc.page_content not in seen_texts:
            unique_docs.append(doc)
            seen_texts.add(doc.page_content)

    logger.info(f'Found {len(unique_docs)} unique documents')

    # Create the vector store
    logger.info(f'Creating {vector_store_class.__name__} vector store')
    persist_directory = f'{vector_store_class.__name__.lower()}_db'  # You might want to make this configurable

    # Initialize the vector store
    vector_store = vector_store_class(
        embedding_function=embeddings_model,
        persist_directory=persist_directory
    )

    # Create VectorStoreOperator
    vector_store_operator = VectorStoreOperator(
        vector_store=vector_store,
        documents=unique_docs,
        embeddings_model=embeddings_model
    )

    logger.info('Vector store and operator creation complete')
    return vector_store_operator


def load_vector_store_and_operator(vector_store_class: Type[VectorStore],
                                   embeddings_model: Embeddings) -> VectorStoreOperator:
    logger.info(f'Loading existing {vector_store_class.__name__} vector store')
    persist_directory = f'{vector_store_class.__name__.lower()}_db'
    if not os.path.exists(persist_directory):
        raise ValueError(f"No existing vector store found at {persist_directory}")

    vector_store = vector_store_class(
        embedding_function=embeddings_model,
        persist_directory=persist_directory
    )

    vector_store_operator = VectorStoreOperator(
        vector_store=vector_store,
        embeddings_model=embeddings_model
    )

    logger.info('Vector store and operator loaded successfully')
    return vector_store_operator


@dataclass
class GetPipelineArgs:
    all_documents: List[Document]
    content_column_name: str
    dataset_description: str
    db_connection_string: str
    test_table_name: str
    vector_store_operator: VectorStoreOperator
    llm: BaseChatModel
    embeddings_model: Embeddings
    rag_prompt_template: str
    retriever_prompt_template: Union[str, dict]
    retriever_type: RetrieverType
    rerank_documents: ReRankerType
    multi_retriever_mode: MultiVectorRetrieverMode
    retriever_map: dict
<<<<<<< HEAD
    split_documents: bool = True
    _split_docs: List[Document] = field(default_factory=list)
    _doc_ids: List[str] = field(init=False)

    def __post_init__(self):
        self._doc_ids = [str(uuid.uuid4()) for _ in self.all_documents]
        if self.split_documents and self.all_documents and not self._split_docs:
            self._split_documents()
        elif not self.split_documents:
            self._split_docs = self.all_documents
            for doc, doc_id in zip(self._split_docs, self._doc_ids):
                doc.metadata[_DEFAULT_ID_KEY] = doc_id
=======
    _split_docs: List[Document] = field(default_factory=list)
    _doc_ids: List[str] = field(default_factory=list)

    def __post_init__(self):
        if not self._split_docs:
            self._split_documents()
>>>>>>> 491781a4

    @property
    def doc_ids(self) -> List[str]:
        return self._doc_ids

    @property
    def split_docs(self) -> List[Document]:
        return self._split_docs

    def _split_documents(self) -> None:
        """
        Split the documents into sub-documents and generate unique ids for each document.
        """
        child_text_splitter = RecursiveCharacterTextSplitter(
            chunk_size=DEFAULT_CHUNK_SIZE, chunk_overlap=DEFAULT_CHUNK_OVERLAP)

<<<<<<< HEAD
        for doc, doc_id in zip(self.all_documents, self._doc_ids):
=======
        for doc in self.all_documents:
            doc_id = str(uuid.uuid4())
            self._doc_ids.append(doc_id)
>>>>>>> 491781a4
            sub_docs = child_text_splitter.split_documents([doc])
            for sub_doc in sub_docs:
                sub_doc.metadata[_DEFAULT_ID_KEY] = doc_id
            self._split_docs.extend(sub_docs)

        # Update the VectorStoreOperator with the split documents
        self.vector_store_operator.documents = self._split_docs

    def _generate_id_and_split_document(self, doc: Document) -> tuple[str, list[Document]]:
        """
        Generate a unique id for the document and split it into sub-documents.
        """
        child_text_splitter = RecursiveCharacterTextSplitter(
            chunk_size=DEFAULT_CHUNK_SIZE, chunk_overlap=DEFAULT_CHUNK_OVERLAP)
        doc_id = str(uuid.uuid4())
        sub_docs = child_text_splitter.split_documents([doc])
        for sub_doc in sub_docs:
            sub_doc.metadata[_DEFAULT_ID_KEY] = doc_id
        return doc_id, sub_docs


def create_vector_store_and_operator(documents: List[Document], vector_store_class: Type[VectorStore],
                                     embeddings_model: Embeddings = DEFAULT_EMBEDDINGS) -> VectorStoreOperator:
    logger.info(f'Creating vector store with {len(documents)} documents')

    # Remove duplicate documents
    unique_docs = []
    seen_texts = set()
    for doc in documents:
        if doc.page_content not in seen_texts:
            unique_docs.append(doc)
            seen_texts.add(doc.page_content)

    logger.info(f'Found {len(unique_docs)} unique documents')

    # Create the vector store
    logger.info(f'Creating {vector_store_class.__name__} vector store')
    persist_directory = f'{vector_store_class.__name__.lower()}_db'  # You might want to make this configurable

    # Initialize the vector store
    vector_store = vector_store_class(
        embedding_function=embeddings_model,
        persist_directory=persist_directory
    )

    # Create VectorStoreOperator
    vector_store_operator = VectorStoreOperator(
        vector_store=vector_store,
        documents=unique_docs,
        embeddings_model=embeddings_model
    )

    logger.info('Vector store and operator creation complete')
    return vector_store_operator


def ingest_files(dataset: str, split_documents: bool, max_docs: Optional[int] = None) -> List[Document]:
    source_files_path = pathlib.Path('./data') / dataset / 'source_files'
    source_files = [str(f) for f in source_files_path.iterdir() if f.is_file()]

    if max_docs:
        source_files = source_files[:max_docs]

    directory_loader = DirectoryLoader(source_files)
    logger.info(f'Loading documents from {source_files_path}')

    all_documents = []
    for i, doc in enumerate(directory_loader.lazy_load()):
        if max_docs is not None and i >= max_docs:
            break
        all_documents.append(doc)

    logger.info(f'Loaded {len(all_documents)} documents')

    if split_documents:
        text_splitter = RecursiveCharacterTextSplitter(
            chunk_size=DEFAULT_CHUNK_SIZE,
            chunk_overlap=DEFAULT_CHUNK_OVERLAP
        )
        all_documents = text_splitter.split_documents(all_documents)
        logger.info(f'Split into {len(all_documents)} chunks')

    return all_documents


def ingest_emails(split_documents: bool = True, max_docs: Optional[int] = None) -> List[Document]:
    username = os.getenv('EMAIL_USERNAME')
    password = os.getenv('EMAIL_PASSWORD')
    if not username or not password:
        raise ValueError("EMAIL_USERNAME and EMAIL_PASSWORD environment variables must be set")

    email_client = EmailClient(username, password)
    search_options = EmailSearchOptions(
        mailbox='INBOX',
        subject=None,
        to_email=None,
        from_email=None,
        since_date=None,
        until_date=None,
        since_email_id=None,
        max_emails=max_docs
    )
    email_loader = EmailLoader(email_client, search_options)
    logger.info('Ingesting emails')
    all_documents = email_loader.load_and_split() if split_documents else email_loader.load()
    logger.info(f'Ingested {len(all_documents)} emails')
    return all_documents

def _ingest_documents(input_data_type: InputDataType, dataset: str, split_documents: bool, max_docs: Optional[int] = None) -> List[Document]:
    if input_data_type == InputDataType.FILE:
        return ingest_files(dataset, split_documents, max_docs)
    elif input_data_type == InputDataType.EMAIL:
        return ingest_emails(split_documents, max_docs)
    elif input_data_type == InputDataType.VECTOR_STORE:
        logger.warning("Vector store ingestion not implemented yet")
        return []
    else:
        raise ValueError(f'Invalid input data type: {input_data_type}')

def _create_retriever(pipeline_args: GetPipelineArgs, retriever_type: RetrieverType) -> LangChainRAGPipeline:
    retriever_creators = {
        RetrieverType.SQL: _create_sql_retriever,
        RetrieverType.VECTOR_STORE: _create_vector_store_retriever,
        RetrieverType.AUTO: _create_auto_retriever,
        RetrieverType.MULTI: _create_multi_retriever,
        RetrieverType.ENSEMBLE: _create_ensemble_retriever,
        RetrieverType.BM25: _create_bm25_retriever,
        RetrieverType.HYBRID: _create_hybrid_search_retriever
    }
    creator = retriever_creators.get(retriever_type)
    if not creator:
        raise ValueError(f'Invalid retriever type: {retriever_type}')
    return creator(pipeline_args)

def _create_vector_store_retriever(pipeline_args: GetPipelineArgs):
<<<<<<< HEAD
    k = 5 if pipeline_args.rerank_documents == ReRankerType.DISABLED else 45
=======
    k = 40 if pipeline_args.rerank_documents else 5
>>>>>>> 491781a4
    return LangChainRAGPipeline.from_retriever(
        retriever=pipeline_args.vector_store_operator.vector_store.as_retriever(search_kwargs={"k": k}),
        prompt_template=DEFAULT_EVALUATION_PROMPT_TEMPLATE,
        llm=pipeline_args.llm,
        rerank_documents=pipeline_args.rerank_documents
    )

def _create_bm25_retriever(pipeline_args: GetPipelineArgs):
    if pipeline_args.rerank_documents:
        k = 40
    else:
        k = 5
    bm25_retriever = BM25Retriever.from_documents(pipeline_args.all_documents)
    bm25_retriever.k = k
    return LangChainRAGPipeline.from_retriever(
        retriever=bm25_retriever,
        prompt_template=DEFAULT_EVALUATION_PROMPT_TEMPLATE,
        llm=pipeline_args.llm,
        rerank_documents=pipeline_args.rerank_documents
    )


def _create_hybrid_search_retriever(pipeline_args: GetPipelineArgs):
    pipeline_args.retriever_map = {'bm25':0.5, 'vector_store':0.5}
    pipeline_args.retriever_type = RetrieverType.ENSEMBLE
    return _create_ensemble_retriever(pipeline_args=pipeline_args)


def _create_auto_retriever(pipeline_args: GetPipelineArgs):
    return LangChainRAGPipeline.from_auto_retriever(
        vectorstore=pipeline_args.vector_store,
        data=pipeline_args.all_documents,
        data_description=pipeline_args.dataset_description,
        content_column_name=pipeline_args.content_column_name,
        retriever_prompt_template=pipeline_args.retriever_prompt_template,
        rag_prompt_template=DEFAULT_EVALUATION_PROMPT_TEMPLATE,
        llm=pipeline_args.llm,
        vector_store_operator=pipeline_args.vector_store_operator,
        rerank_documents=pipeline_args.rerank_documents
    )


def _create_sql_retriever(pipeline_args: GetPipelineArgs):
    documents_df = documents_to_df(pipeline_args.content_column_name,
                                   pipeline_args.all_documents,
                                   embeddings_model=pipeline_args.embeddings_model,
                                   with_embeddings=True)

    # Save the dataframe to a SQL table.
    alchemyEngine = create_engine(
        pipeline_args.db_connection_string, pool_recycle=DEFAULT_POOL_RECYCLE)
    db_connection = alchemyEngine.connect()

    # issues with langchain compatibility with vector type in postgres need to investigate further
    documents_df.to_sql(pipeline_args.test_table_name, db_connection,
                        index=False, if_exists='replace')

    return LangChainRAGPipeline.from_sql_retriever(
        connection_string=pipeline_args.db_connection_string,
        retriever_prompt_template=pipeline_args.retriever_prompt_template,
        rag_prompt_template=pipeline_args.rag_prompt_template,
        llm=pipeline_args.llm,
        rerank_documents=pipeline_args.rerank_documents
    )


def _create_multi_retriever(pipeline_args: GetPipelineArgs):
    # The splitter to use to embed smaller chunks
    child_text_splitter = RecursiveCharacterTextSplitter(
        chunk_size=DEFAULT_CHUNK_SIZE, chunk_overlap=DEFAULT_CHUNK_OVERLAP)
    doc_ids = pipeline_args.doc_ids
    split_docs = pipeline_args.split_docs
    return LangChainRAGPipeline.from_multi_vector_retriever(
        documents=split_docs,
        doc_ids=doc_ids,
        rag_prompt_template=DEFAULT_EVALUATION_PROMPT_TEMPLATE,
        vectorstore=pipeline_args.vector_store,
        text_splitter=child_text_splitter,
        llm=pipeline_args.llm,
        mode=pipeline_args.multi_retriever_mode,
        vector_store_operator=pipeline_args.vector_store_operator,
        rerank_documents=pipeline_args.rerank_documents
    )


def _create_ensemble_retriever(pipeline_args: GetPipelineArgs):
    runnable_retrievers: List[Dict] = []
    for type_name, weight in pipeline_args.retriever_map.items():
        pipeline_args.retriever_type = RetrieverType(type_name)
        runnable = _get_pipeline_from_retriever(pipeline_args=pipeline_args)
        runnable_retrievers.append({"weight": weight, "runnable": runnable.retriever_runnable})

    return LangChainRAGPipeline.from_ensemble_retriever(rag_prompt_template=pipeline_args.rag_prompt_template,
                                                        llm=pipeline_args.llm,
                                                        runnable_retrievers=runnable_retrievers,
                                                        rerank_documents = pipeline_args.rerank_documents)


def _get_pipeline_from_retriever(pipeline_args: GetPipelineArgs) -> LangChainRAGPipeline:
    if pipeline_args.retriever_type == RetrieverType.SQL:
        return _create_sql_retriever(pipeline_args=pipeline_args)

    if pipeline_args.retriever_type == RetrieverType.VECTOR_STORE:
        return _create_vector_store_retriever(pipeline_args=pipeline_args)

    if pipeline_args.retriever_type == RetrieverType.AUTO:
        return _create_auto_retriever(pipeline_args=pipeline_args)

    if pipeline_args.retriever_type == RetrieverType.MULTI:
        return _create_multi_retriever(pipeline_args=pipeline_args)

    if pipeline_args.retriever_type == RetrieverType.ENSEMBLE:
        return _create_ensemble_retriever(pipeline_args=pipeline_args)

    if pipeline_args.retriever_type == RetrieverType.BM25:
        return _create_bm25_retriever(pipeline_args=pipeline_args)
    if pipeline_args.retriever_type == RetrieverType.HYBRID:
        return _create_hybrid_search_retriever(pipeline_args=pipeline_args)

    raise ValueError(
        f'Invalid retriever type, must be one of: vector_store, auto, sql, multi, ensemble, hybrid, bm25.  Got {pipeline_args.retriever_type}')


def load_and_limit_qa_samples(qa_file: str, max_qa_samples: Optional[int] = None) -> List[Dict]:

    with open(qa_file, 'r') as f:
        qa_data = json.load(f)

    # If max_qa_samples is specified, limit the data
    if max_qa_samples is not None:
        qa_data['examples'] = qa_data['examples'][:max_qa_samples]

    logger.info(f"Loaded {len(qa_data['examples'])} QA samples for evaluation")

    return qa_data


def evaluate_rag(dataset: str,
                 content_column_name: str = DEFAULT_CONTENT_COLUMN_NAME,
                 dataset_description: str = DEFAULT_DATASET_DESCRIPTION,
                 db_connection_string: Optional[str] = None,
                 test_table_name: str = DEFAULT_TEST_TABLE_NAME,
                 vector_store_class: Type[VectorStore] = DEFAUlT_VECTOR_STORE,
                 llm: BaseChatModel = DEFAULT_LLM,
                 embeddings_model: Embeddings = DEFAULT_EMBEDDINGS,
                 rag_prompt_template: str = DEFAULT_EVALUATION_PROMPT_TEMPLATE,
                 retriever_prompt_template: Union[str, dict] = None,
                 retriever_type: RetrieverType = RetrieverType.VECTOR_STORE,
                 input_data_type: InputDataType = InputDataType.EMAIL,
                 show_visualization: bool = False,
                 split_documents: bool = True,
                 multi_retriever_mode: MultiVectorRetrieverMode = MultiVectorRetrieverMode.BOTH,
                 existing_vector_store: bool = False,
<<<<<<< HEAD
                 rerank_documents: ReRankerType = ReRankerType.DISABLED,
=======
                 rerank_documents: bool = False,
>>>>>>> 491781a4
                 retriever_map: Optional[Dict[str, float]] = None,
                 max_input_docs: Optional[int] = None,
                 max_qa_samples: Optional[int] = None
                 ):
    """
    Evaluates a RAG pipeline that answers questions from a dataset.
    """
    try:
        if vector_store_class is None:
            raise ValueError("vector_store_class must be provided")
        if llm is None:
            raise ValueError("llm must be provided")

        all_documents = ingest_files(dataset, split_documents=split_documents, max_docs=max_input_docs)

        if not existing_vector_store:
            vector_store_operator = create_vector_store_and_operator(all_documents, vector_store_class,
                                                                     embeddings_model)
        else:
            vector_store_operator = load_vector_store_and_operator(vector_store_class, embeddings_model)

        pipeline_args = GetPipelineArgs(
            all_documents=all_documents,
            content_column_name=content_column_name,
            dataset_description=dataset_description,
            db_connection_string=db_connection_string,
            test_table_name=test_table_name,
            vector_store_operator=vector_store_operator,
            llm=llm,
            embeddings_model=embeddings_model,
            rag_prompt_template=rag_prompt_template,
            retriever_prompt_template=retriever_prompt_template,
            retriever_type=retriever_type,
            multi_retriever_mode=multi_retriever_mode,
            retriever_map=retriever_map or {},
            rerank_documents=rerank_documents
        )

        rag_pipeline = _create_retriever(pipeline_args, retriever_type)
        rag_chain = rag_pipeline.rag_with_returned_sources()

        dt_string = datetime.now().strftime('%d%m%Y_%H%M%S')
        output_file = f'evaluate_{input_data_type.value}_{retriever_type.value}_rag_{dt_string}.csv'
        qa_file = os.path.join('./data', dataset, 'rag_dataset.json')

        # Load and limit QA samples before evaluation
        qa_samples = load_and_limit_qa_samples(qa_file, max_qa_samples)

        summary_df, individual_scores_df = evaluate.evaluate(rag_chain, qa_samples, output_file)

        if show_visualization:
            visualize_evaluation_metrics(output_file, individual_scores_df)

        logger.info(f"Evaluation complete. Results saved to {output_file}")

    except Exception as e:
        logger.error(f"An error occurred during evaluation: {str(e)}")
        raise e


if __name__ == '__main__':
    parser = argparse.ArgumentParser(
        prog='Evaluate RAG',
        description='Evaluates the performance of a RAG pipeline with email or file. Uses evaluation metrics from the RAGAs library.'
    )
    parser.add_argument('-d', '--dataset', required=True,
                        help='Name of QA dataset to use for evaluation (e.g. personal_emails)')
    parser.add_argument('-dd', '--dataset_description', default=DEFAULT_DATASET_DESCRIPTION,
                        help='Description of the dataset')
    parser.add_argument('-c', '--connection_string', default=None, help='Connection string for SQL retriever')
    parser.add_argument('-cc', '--content_column_name', default=DEFAULT_CONTENT_COLUMN_NAME,
                        help='Name of the column containing the content')
    parser.add_argument('-t', '--test_table_name', default=DEFAULT_TEST_TABLE_NAME,
                        help='Name of the table to use for testing (only for SQL retriever)')
    parser.add_argument('-r', '--retriever_type', type=RetrieverType, choices=list(RetrieverType),
                        default=RetrieverType.VECTOR_STORE, help='Type of retriever to use')
    parser.add_argument('-mr', '--multi_retriever_mode', type=MultiVectorRetrieverMode,
                        choices=list(MultiVectorRetrieverMode), default=MultiVectorRetrieverMode.BOTH,
                        help='Mode to use for multi retriever')
    parser.add_argument('-i', '--input_data_type', type=InputDataType, choices=list(InputDataType),
                        default=InputDataType.EMAIL, help='Type of input data to use')
    parser.add_argument('-v', '--show_visualization', action='store_true',
                        help='Whether to plot and show evaluation metrics')
    parser.add_argument('-s', '--split_documents', action='store_true',
                        help='Whether to split documents after they are loaded')
<<<<<<< HEAD
    parser.add_argument('-rd', '--rerank_documents', type=ReRankerType, choices=list(ReRankerType),
                        help='Type of reranker to use, if any', default=ReRankerType.DISABLED)
=======
    parser.add_argument('-rd', '--rerank_documents', action='store_true',
                        help='Whether to use an LLM to rerank documents after pulling')
>>>>>>> 491781a4
    parser.add_argument('-evs', '--existing_vector_store', action='store_true',
                        help='If using an existing vector store, update .env file with config')
    parser.add_argument('-er', '--ensemble_retrievers', type=str, default='',
                        help='Comma-separated list of retriever types to use with the Ensemble Retriever')
    parser.add_argument('-ew', '--ensemble_weights', type=str, default='',
                        help='Comma-separated list of weights for the Ensemble Retriever')
    parser.add_argument('-l', '--log', default='INFO', choices=['DEBUG', 'INFO', 'WARNING', 'ERROR', 'CRITICAL'],
                        help='Logging level to use')
    parser.add_argument('-mid', '--max_input_docs', type=int, default=None,
                        help='Maximum number of input documents to process')
    parser.add_argument('-mqa', '--max_qa_samples', type=int, default=None,
                        help='Maximum number of QA samples to use for evaluation')

    args = parser.parse_args()

    # Set up logging
    try:
        log_level = getattr(logging, args.log.upper())
        if not isinstance(log_level, int):
            raise ValueError(f'Invalid log level: {args.log}')
        logging.basicConfig(level=log_level, format='%(asctime)s - %(levelname)s - %(message)s')
    except (AttributeError, ValueError) as e:
        print(f"Error setting log level: {str(e)}")
        print("Defaulting to INFO level")
        logging.basicConfig(level=logging.INFO, format='%(asctime)s - %(levelname)s - %(message)s')

    logger = logging.getLogger(__name__)

    # Process ensemble retriever arguments
    retriever_map = {}
    if args.ensemble_retrievers and args.ensemble_weights:
        try:
            weights = [float(x) for x in args.ensemble_weights.split(',')]
            retrievers = args.ensemble_retrievers.split(',')
            if len(weights) != len(retrievers):
                raise ValueError("Number of weights must match number of retrievers")
            retriever_map = dict(zip(retrievers, weights))
        except ValueError as e:
            logger.error(f"Error processing ensemble retrievers: {str(e)}")
            sys.exit(1)

    # Handle existing vector store
    if args.existing_vector_store:
        logger.warning(
            'Vector store config provided, setting retriever type to vector store as other types are not currently supported.')
        args.retriever_type = RetrieverType.VECTOR_STORE

    logger.info(f'Evaluating RAG pipeline with dataset: {args.dataset}')

    try:
        evaluate_rag(
            dataset=args.dataset,
            content_column_name=args.content_column_name,
            dataset_description=args.dataset_description,
            db_connection_string=args.connection_string,
            test_table_name=args.test_table_name,
            retriever_type=args.retriever_type,
            input_data_type=args.input_data_type,
            show_visualization=args.show_visualization,
            split_documents=args.split_documents,
            multi_retriever_mode=args.multi_retriever_mode,
            existing_vector_store=args.existing_vector_store,
            rerank_documents=args.rerank_documents,
            retriever_map=retriever_map,
            max_input_docs=args.max_input_docs,
            max_qa_samples=args.max_qa_samples
        )
    except Exception as e:
        logger.error(f"An error occurred during evaluation: {str(e)}")
        sys.exit(1)<|MERGE_RESOLUTION|>--- conflicted
+++ resolved
@@ -33,11 +33,7 @@
 from settings import (DEFAULT_CONTENT_COLUMN_NAME,
                       DEFAULT_DATASET_DESCRIPTION, DEFAULT_EMBEDDINGS, DEFAULT_EVALUATION_PROMPT_TEMPLATE,
                       DEFAULT_LLM, DEFAULT_POOL_RECYCLE, DEFAULT_TEST_TABLE_NAME, DEFAUlT_VECTOR_STORE,
-<<<<<<< HEAD
                       InputDataType, RetrieverType, ReRankerType)
-=======
-                      InputDataType, RetrieverType)
->>>>>>> 491781a4
 from utils import VectorStoreOperator, documents_to_df
 from visualize.visualize import visualize_evaluation_metrics
 
@@ -121,7 +117,6 @@
     rerank_documents: ReRankerType
     multi_retriever_mode: MultiVectorRetrieverMode
     retriever_map: dict
-<<<<<<< HEAD
     split_documents: bool = True
     _split_docs: List[Document] = field(default_factory=list)
     _doc_ids: List[str] = field(init=False)
@@ -134,14 +129,6 @@
             self._split_docs = self.all_documents
             for doc, doc_id in zip(self._split_docs, self._doc_ids):
                 doc.metadata[_DEFAULT_ID_KEY] = doc_id
-=======
-    _split_docs: List[Document] = field(default_factory=list)
-    _doc_ids: List[str] = field(default_factory=list)
-
-    def __post_init__(self):
-        if not self._split_docs:
-            self._split_documents()
->>>>>>> 491781a4
 
     @property
     def doc_ids(self) -> List[str]:
@@ -158,13 +145,9 @@
         child_text_splitter = RecursiveCharacterTextSplitter(
             chunk_size=DEFAULT_CHUNK_SIZE, chunk_overlap=DEFAULT_CHUNK_OVERLAP)
 
-<<<<<<< HEAD
-        for doc, doc_id in zip(self.all_documents, self._doc_ids):
-=======
         for doc in self.all_documents:
             doc_id = str(uuid.uuid4())
             self._doc_ids.append(doc_id)
->>>>>>> 491781a4
             sub_docs = child_text_splitter.split_documents([doc])
             for sub_doc in sub_docs:
                 sub_doc.metadata[_DEFAULT_ID_KEY] = doc_id
@@ -300,11 +283,7 @@
     return creator(pipeline_args)
 
 def _create_vector_store_retriever(pipeline_args: GetPipelineArgs):
-<<<<<<< HEAD
-    k = 5 if pipeline_args.rerank_documents == ReRankerType.DISABLED else 45
-=======
-    k = 40 if pipeline_args.rerank_documents else 5
->>>>>>> 491781a4
+    k = 40 if pipeline_args.rerank_documents else 5 if pipeline_args.rerank_documents == ReRankerType.DISABLED else 45
     return LangChainRAGPipeline.from_retriever(
         retriever=pipeline_args.vector_store_operator.vector_store.as_retriever(search_kwargs={"k": k}),
         prompt_template=DEFAULT_EVALUATION_PROMPT_TEMPLATE,
@@ -458,11 +437,7 @@
                  split_documents: bool = True,
                  multi_retriever_mode: MultiVectorRetrieverMode = MultiVectorRetrieverMode.BOTH,
                  existing_vector_store: bool = False,
-<<<<<<< HEAD
                  rerank_documents: ReRankerType = ReRankerType.DISABLED,
-=======
-                 rerank_documents: bool = False,
->>>>>>> 491781a4
                  retriever_map: Optional[Dict[str, float]] = None,
                  max_input_docs: Optional[int] = None,
                  max_qa_samples: Optional[int] = None
@@ -548,13 +523,8 @@
                         help='Whether to plot and show evaluation metrics')
     parser.add_argument('-s', '--split_documents', action='store_true',
                         help='Whether to split documents after they are loaded')
-<<<<<<< HEAD
     parser.add_argument('-rd', '--rerank_documents', type=ReRankerType, choices=list(ReRankerType),
                         help='Type of reranker to use, if any', default=ReRankerType.DISABLED)
-=======
-    parser.add_argument('-rd', '--rerank_documents', action='store_true',
-                        help='Whether to use an LLM to rerank documents after pulling')
->>>>>>> 491781a4
     parser.add_argument('-evs', '--existing_vector_store', action='store_true',
                         help='If using an existing vector store, update .env file with config')
     parser.add_argument('-er', '--ensemble_retrievers', type=str, default='',
