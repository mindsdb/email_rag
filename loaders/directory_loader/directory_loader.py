--- conflicted
+++ resolved
@@ -47,7 +47,7 @@
             doc.metadata['extension'] = file_extension
             yield doc
 
-<<<<<<< HEAD
+
     def _get_text_splitter_from_extension(self, extension: str) -> TextSplitter:
         if extension == '.pdf':
             return SemanticChunker(DEFAULT_EMBEDDINGS)
@@ -64,8 +64,7 @@
         return RecursiveCharacterTextSplitter(
             chunk_size=DEFAULT_CHUNK_SIZE,
             chunk_overlap=DEFAULT_CHUNK_OVERLAP)
-=======
->>>>>>> 1432e0b8
+
 
     def load_and_split(self, text_splitter: TextSplitter = None) -> List[Document]:
         return self.splitter.split_documents(self.load(), text_splitter=text_splitter)
